/*
 * Copyright (c) 2002-2005 The Regents of The University of Michigan
 * All rights reserved.
 *
 * Redistribution and use in source and binary forms, with or without
 * modification, are permitted provided that the following conditions are
 * met: redistributions of source code must retain the above copyright
 * notice, this list of conditions and the following disclaimer;
 * redistributions in binary form must reproduce the above copyright
 * notice, this list of conditions and the following disclaimer in the
 * documentation and/or other materials provided with the distribution;
 * neither the name of the copyright holders nor the names of its
 * contributors may be used to endorse or promote products derived from
 * this software without specific prior written permission.
 *
 * THIS SOFTWARE IS PROVIDED BY THE COPYRIGHT HOLDERS AND CONTRIBUTORS
 * "AS IS" AND ANY EXPRESS OR IMPLIED WARRANTIES, INCLUDING, BUT NOT
 * LIMITED TO, THE IMPLIED WARRANTIES OF MERCHANTABILITY AND FITNESS FOR
 * A PARTICULAR PURPOSE ARE DISCLAIMED. IN NO EVENT SHALL THE COPYRIGHT
 * OWNER OR CONTRIBUTORS BE LIABLE FOR ANY DIRECT, INDIRECT, INCIDENTAL,
 * SPECIAL, EXEMPLARY, OR CONSEQUENTIAL DAMAGES (INCLUDING, BUT NOT
 * LIMITED TO, PROCUREMENT OF SUBSTITUTE GOODS OR SERVICES; LOSS OF USE,
 * DATA, OR PROFITS; OR BUSINESS INTERRUPTION) HOWEVER CAUSED AND ON ANY
 * THEORY OF LIABILITY, WHETHER IN CONTRACT, STRICT LIABILITY, OR TORT
 * (INCLUDING NEGLIGENCE OR OTHERWISE) ARISING IN ANY WAY OUT OF THE USE
 * OF THIS SOFTWARE, EVEN IF ADVISED OF THE POSSIBILITY OF SUCH DAMAGE.
 */

#ifndef __CPU_SIMPLE_CPU_SIMPLE_CPU_HH__
#define __CPU_SIMPLE_CPU_SIMPLE_CPU_HH__

#include "base/statistics.hh"
#include "config/full_system.hh"
#include "cpu/base.hh"
#include "cpu/cpu_exec_context.hh"
#include "cpu/pc_event.hh"
#include "cpu/sampler/sampler.hh"
#include "cpu/static_inst.hh"
#include "sim/eventq.hh"

// forward declarations
#if FULL_SYSTEM
class Processor;
class AlphaITB;
class AlphaDTB;
class PhysicalMemory;

class RemoteGDB;
class GDBListener;

#else

class Process;

#endif // FULL_SYSTEM

class ExecContext;
class MemInterface;
class Checkpoint;

namespace Trace {
    class InstRecord;
}

class SimpleCPU : public BaseCPU
{
  protected:
    typedef TheISA::MachInst MachInst;
    typedef TheISA::MiscReg MiscReg;
  public:
    // main simulation loop (one cycle)
    void tick();
    virtual void init();

  private:
    struct TickEvent : public Event
    {
        SimpleCPU *cpu;
        int width;

        TickEvent(SimpleCPU *c, int w);
        void process();
        const char *description();
    };

    TickEvent tickEvent;

    /// Schedule tick event, regardless of its current state.
    void scheduleTickEvent(int numCycles)
    {
        if (tickEvent.squashed())
            tickEvent.reschedule(curTick + cycles(numCycles));
        else if (!tickEvent.scheduled())
            tickEvent.schedule(curTick + cycles(numCycles));
    }

    /// Unschedule tick event, regardless of its current state.
    void unscheduleTickEvent()
    {
        if (tickEvent.scheduled())
            tickEvent.squash();
    }

  private:
    Trace::InstRecord *traceData;

  public:
    //
    enum Status {
        Running,
        Idle,
        IcacheMissStall,
        IcacheMissComplete,
        DcacheMissStall,
        DcacheMissSwitch,
        SwitchedOut
    };

  private:
    Status _status;

  public:
    void post_interrupt(int int_num, int index);

    void zero_fill_64(Addr addr) {
      static int warned = 0;
      if (!warned) {
        warn ("WH64 is not implemented");
        warned = 1;
      }
    };

  public:
    struct Params : public BaseCPU::Params
    {
        MemInterface *icache_interface;
        MemInterface *dcache_interface;
        int width;
#if FULL_SYSTEM
        AlphaITB *itb;
        AlphaDTB *dtb;
        FunctionalMemory *mem;
#else
        Process *process;
#endif
    };
    SimpleCPU(Params *params);
    virtual ~SimpleCPU();

  public:
    // execution context
    CPUExecContext *cpuXC;

    ExecContext *xcProxy;

    void switchOut(Sampler *s);
    void takeOverFrom(BaseCPU *oldCPU);

#if FULL_SYSTEM
    Addr dbg_vtophys(Addr addr);

    bool interval_stats;
#endif

    // L1 instruction cache
    MemInterface *icacheInterface;

    // L1 data cache
    MemInterface *dcacheInterface;

    // current instruction
    MachInst inst;

    // Refcounted pointer to the one memory request.
    MemReqPtr memReq;

    // Pointer to the sampler that is telling us to switchover.
    // Used to signal the completion of the pipe drain and schedule
    // the next switchover
    Sampler *sampler;

    StaticInstPtr curStaticInst;

    class CacheCompletionEvent : public Event
    {
      private:
        SimpleCPU *cpu;

      public:
        CacheCompletionEvent(SimpleCPU *_cpu);

        virtual void process();
        virtual const char *description();
    };

    CacheCompletionEvent cacheCompletionEvent;

    Status status() const { return _status; }

    virtual void activateContext(int thread_num, int delay);
    virtual void suspendContext(int thread_num);
    virtual void deallocateContext(int thread_num);
    virtual void haltContext(int thread_num);

    // statistics
    virtual void regStats();
    virtual void resetStats();

    // number of simulated instructions
    Counter numInst;
    Counter startNumInst;
    Stats::Scalar<> numInsts;

    virtual Counter totalInstructions() const
    {
        return numInst - startNumInst;
    }

    // number of simulated memory references
    Stats::Scalar<> numMemRefs;

    // number of simulated loads
    Counter numLoad;
    Counter startNumLoad;

    // number of idle cycles
    Stats::Average<> notIdleFraction;
    Stats::Formula idleFraction;

    // number of cycles stalled for I-cache misses
    Stats::Scalar<> icacheStallCycles;
    Counter lastIcacheStall;

    // number of cycles stalled for D-cache misses
    Stats::Scalar<> dcacheStallCycles;
    Counter lastDcacheStall;

    void processCacheCompletion();

    virtual void serialize(std::ostream &os);
    virtual void unserialize(Checkpoint *cp, const std::string &section);

    template <class T>
    Fault read(Addr addr, T &data, unsigned flags);

    template <class T>
    Fault write(T data, Addr addr, unsigned flags, uint64_t *res);

    // These functions are only used in CPU models that split
    // effective address computation from the actual memory access.
    void setEA(Addr EA) { panic("SimpleCPU::setEA() not implemented\n"); }
    Addr getEA() 	{ panic("SimpleCPU::getEA() not implemented\n"); }

    void prefetch(Addr addr, unsigned flags)
    {
        // need to do this...
    }

    void writeHint(Addr addr, int size, unsigned flags)
    {
        // need to do this...
    }

    Fault copySrcTranslate(Addr src);

    Fault copy(Addr dest);

    // The register accessor methods provide the index of the
    // instruction's operand (e.g., 0 or 1), not the architectural
    // register index, to simplify the implementation of register
    // renaming.  We find the architectural register index by indexing
    // into the instruction's own operand index table.  Note that a
    // raw pointer to the StaticInst is provided instead of a
    // ref-counted StaticInstPtr to redice overhead.  This is fine as
    // long as these methods don't copy the pointer into any long-term
    // storage (which is pretty hard to imagine they would have reason
    // to do).

    uint64_t readIntReg(const StaticInst *si, int idx)
    {
        return cpuXC->readIntReg(si->srcRegIdx(idx));
    }

    float readFloatRegSingle(const StaticInst *si, int idx)
    {
        int reg_idx = si->srcRegIdx(idx) - TheISA::FP_Base_DepTag;
        return cpuXC->readFloatRegSingle(reg_idx);
    }

    double readFloatRegDouble(const StaticInst *si, int idx)
    {
        int reg_idx = si->srcRegIdx(idx) - TheISA::FP_Base_DepTag;
        return cpuXC->readFloatRegDouble(reg_idx);
    }

    uint64_t readFloatRegInt(const StaticInst *si, int idx)
    {
        int reg_idx = si->srcRegIdx(idx) - TheISA::FP_Base_DepTag;
        return cpuXC->readFloatRegInt(reg_idx);
    }

    void setIntReg(const StaticInst *si, int idx, uint64_t val)
    {
        cpuXC->setIntReg(si->destRegIdx(idx), val);
    }

    void setFloatRegSingle(const StaticInst *si, int idx, float val)
    {
        int reg_idx = si->destRegIdx(idx) - TheISA::FP_Base_DepTag;
        cpuXC->setFloatRegSingle(reg_idx, val);
    }

    void setFloatRegDouble(const StaticInst *si, int idx, double val)
    {
        int reg_idx = si->destRegIdx(idx) - TheISA::FP_Base_DepTag;
        cpuXC->setFloatRegDouble(reg_idx, val);
    }

    void setFloatRegInt(const StaticInst *si, int idx, uint64_t val)
    {
        int reg_idx = si->destRegIdx(idx) - TheISA::FP_Base_DepTag;
        cpuXC->setFloatRegInt(reg_idx, val);
    }

    uint64_t readPC() { return cpuXC->readPC(); }
    void setNextPC(uint64_t val) { cpuXC->setNextPC(val); }

    MiscReg readMiscReg(int misc_reg)
    {
        return cpuXC->readMiscReg(misc_reg);
    }

    MiscReg readMiscRegWithEffect(int misc_reg, Fault &fault)
    {
        return cpuXC->readMiscRegWithEffect(misc_reg, fault);
    }

    Fault setMiscReg(int misc_reg, const MiscReg &val)
    {
        return cpuXC->setMiscReg(misc_reg, val);
    }

    Fault setMiscRegWithEffect(int misc_reg, const MiscReg &val)
    {
        return cpuXC->setMiscRegWithEffect(misc_reg, val);
    }

#if FULL_SYSTEM
<<<<<<< HEAD
    Fault hwrei() { return xc->hwrei(); }
    int readIntrFlag() { return xc->readIntrFlag(); }
    void setIntrFlag(int val) { xc->setIntrFlag(val); }
    bool inPalMode() { return xc->inPalMode(); }
    void trap(Fault fault) { fault->invoke(xc); }
    bool simPalCheck(int palFunc) { return xc->simPalCheck(palFunc); }
=======
    Fault hwrei() { return cpuXC->hwrei(); }
    int readIntrFlag() { return cpuXC->readIntrFlag(); }
    void setIntrFlag(int val) { cpuXC->setIntrFlag(val); }
    bool inPalMode() { return cpuXC->inPalMode(); }
    void ev5_trap(Fault fault) { cpuXC->ev5_trap(fault); }
    bool simPalCheck(int palFunc) { return cpuXC->simPalCheck(palFunc); }
>>>>>>> f15e4923
#else
    void syscall() { cpuXC->syscall(); }
#endif

    bool misspeculating() { return cpuXC->misspeculating(); }
    ExecContext *xcBase() { return xcProxy; }
};

#endif // __CPU_SIMPLE_CPU_SIMPLE_CPU_HH__<|MERGE_RESOLUTION|>--- conflicted
+++ resolved
@@ -346,21 +346,12 @@
     }
 
 #if FULL_SYSTEM
-<<<<<<< HEAD
-    Fault hwrei() { return xc->hwrei(); }
-    int readIntrFlag() { return xc->readIntrFlag(); }
-    void setIntrFlag(int val) { xc->setIntrFlag(val); }
-    bool inPalMode() { return xc->inPalMode(); }
-    void trap(Fault fault) { fault->invoke(xc); }
-    bool simPalCheck(int palFunc) { return xc->simPalCheck(palFunc); }
-=======
     Fault hwrei() { return cpuXC->hwrei(); }
     int readIntrFlag() { return cpuXC->readIntrFlag(); }
     void setIntrFlag(int val) { cpuXC->setIntrFlag(val); }
     bool inPalMode() { return cpuXC->inPalMode(); }
-    void ev5_trap(Fault fault) { cpuXC->ev5_trap(fault); }
+    void ev5_trap(Fault fault) { fault->invoke(xcProxy); }
     bool simPalCheck(int palFunc) { return cpuXC->simPalCheck(palFunc); }
->>>>>>> f15e4923
 #else
     void syscall() { cpuXC->syscall(); }
 #endif
